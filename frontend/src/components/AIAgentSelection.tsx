--- conflicted
+++ resolved
@@ -1,11 +1,17 @@
+import React, { useState, useRef, useEffect } from 'react';
 import React, { useState, useRef, useEffect } from 'react';
 import styled from 'styled-components';
+import ReactMarkdown from 'react-markdown';
+import remarkGfm from 'remark-gfm';
 import ReactMarkdown from 'react-markdown';
 import remarkGfm from 'remark-gfm';
 import { 
   PaperAirplaneIcon, 
   CpuChipIcon, 
   UserIcon
+  PaperAirplaneIcon, 
+  CpuChipIcon, 
+  UserIcon
 } from '@heroicons/react/24/outline';
 
 interface AIAgentSelectionProps {
@@ -19,9 +25,6 @@
   timestamp: Date;
 }
 
-<<<<<<< HEAD
-const AIAgentSelection: React.FC<AIAgentSelectionProps> = ({ onSelectAgent, onShowHITL }) => {
-=======
 interface ChatResponse {
   response: string;
   conversation_id: string;
@@ -29,8 +32,14 @@
   session_id: string;
 }
 
-const AIAgentSelection: React.FC<AIAgentSelectionProps> = () => {
->>>>>>> 576d77ac
+interface Message {
+  id: string;
+  role: 'user' | 'assistant';
+  content: string;
+  timestamp: Date;
+}
+
+const AIAgentSelection: React.FC<AIAgentSelectionProps> = ({ onSelectAgent, onShowHITL }) => {
   const [messages, setMessages] = useState<Message[]>([
     {
       id: '1',
@@ -58,11 +67,6 @@
   ]);
   const [input, setInput] = useState('');
   const [isLoading, setIsLoading] = useState(false);
-<<<<<<< HEAD
-=======
-  const [conversationId, setConversationId] = useState<string | null>(null);
-  const [userId, setUserId] = useState('default_user');
->>>>>>> 576d77ac
   const messagesEndRef = useRef<HTMLDivElement>(null);
 
   const scrollToBottom = () => {
@@ -94,15 +98,9 @@
           'Content-Type': 'application/json',
         },
         body: JSON.stringify({
-<<<<<<< HEAD
           message: input.trim(),
           user_id: 'demo_user',
           conversation_id: 'main_chat'
-=======
-          message: userMessage.content,
-          user_id: userId,
-          conversation_id: conversationId
->>>>>>> 576d77ac
         }),
       });
 
@@ -110,26 +108,13 @@
         throw new Error(`HTTP error! status: ${response.status}`);
       }
 
-<<<<<<< HEAD
       const data = await response.json();
-=======
-      const data: ChatResponse = await response.json();
-      
-      // Update conversation ID if this is the first message
-      if (!conversationId) {
-        setConversationId(data.conversation_id);
-      }
->>>>>>> 576d77ac
 
       const assistantMessage: Message = {
         id: (Date.now() + 1).toString(),
         role: 'assistant',
         content: data.response,
-<<<<<<< HEAD
         timestamp: new Date()
-=======
-        timestamp: new Date(data.timestamp)
->>>>>>> 576d77ac
       };
 
       setMessages(prev => [...prev, assistantMessage]);
@@ -144,12 +129,110 @@
       setMessages(prev => [...prev, errorMessage]);
     } finally {
       setIsLoading(false);
+const AIAgentSelection: React.FC<AIAgentSelectionProps> = () => {
+  const [messages, setMessages] = useState<Message[]>([
+    {
+      id: '1',
+      role: 'assistant',
+      content: `# Welcome to Hushh AI Agent Ecosystem! 🚀
+
+I'm your AI assistant, here to help you navigate our privacy-first AI platform with 6 specialized agents:
+
+**🤖 Available Agents:**
+- **📧 MailerPanda**: AI-powered email marketing with human oversight
+- **💰 ChanduFinance**: Personal financial advisor with real-time market data  
+- **🧠 Relationship Memory**: Persistent context and cross-agent memory
+- **📅 AddToCalendar**: Intelligent calendar management with Google sync
+- **🔍 Research Agent**: Multi-source information gathering and analysis
+- **📨 Basic Mailer**: Simple email sending with Excel/CSV support
+
+**🔐 Privacy-First Features:**
+- Cryptographic consent management (HushhMCP)
+- End-to-end encryption for all personal data
+- User-controlled permissions for every AI action
+
+Ask me anything about our agents, how to use them, or get started with the platform!`,
+      timestamp: new Date()
+    }
+  ]);
+  const [input, setInput] = useState('');
+  const [isLoading, setIsLoading] = useState(false);
+  const [conversationId, setConversationId] = useState<string | null>(null);
+  const [userId, setUserId] = useState('default_user');
+  const messagesEndRef = useRef<HTMLDivElement>(null);
+
+  const scrollToBottom = () => {
+    messagesEndRef.current?.scrollIntoView({ behavior: 'smooth' });
+  };
+
+  useEffect(() => {
+    scrollToBottom();
+  }, [messages]);
+
+  const handleSendMessage = async () => {
+    if (!input.trim() || isLoading) return;
+
+    const userMessage: Message = {
+      id: Date.now().toString(),
+      role: 'user',
+      content: input.trim(),
+      timestamp: new Date()
+    };
+
+    setMessages(prev => [...prev, userMessage]);
+    setInput('');
+    setIsLoading(true);
+
+    try {
+      const response = await fetch('http://127.0.0.1:8001/chat', {
+        method: 'POST',
+        headers: {
+          'Content-Type': 'application/json',
+        },
+        body: JSON.stringify({
+          message: userMessage.content,
+          user_id: userId,
+          conversation_id: conversationId
+        }),
+      });
+
+      if (!response.ok) {
+        throw new Error(`HTTP error! status: ${response.status}`);
+      }
+
+      const data: ChatResponse = await response.json();
+      
+      // Update conversation ID if this is the first message
+      if (!conversationId) {
+        setConversationId(data.conversation_id);
+      }
+
+      const assistantMessage: Message = {
+        id: (Date.now() + 1).toString(),
+        role: 'assistant',
+        content: data.response,
+        timestamp: new Date(data.timestamp)
+      };
+
+      setMessages(prev => [...prev, assistantMessage]);
+    } catch (error) {
+      console.error('Chat error:', error);
+      const errorMessage: Message = {
+        id: (Date.now() + 1).toString(),
+        role: 'assistant',
+        content: 'I apologize, but I\'m having trouble connecting to the server right now. Please try again in a moment.',
+        timestamp: new Date()
+      };
+      setMessages(prev => [...prev, errorMessage]);
+    } finally {
+      setIsLoading(false);
     }
   };
 
   const handleKeyDown = (e: React.KeyboardEvent<HTMLTextAreaElement>) => {
     if (e.key === 'Enter' && !e.shiftKey) {
       e.preventDefault();
+      handleSendMessage();
       handleSendMessage();
     }
   };
@@ -165,7 +248,26 @@
             </div>
             <p className="subtitle">Privacy-first AI agents at your service</p>
           </div>
+      <div className="chat-container">
+        <div className="chat-header">
+          <div className="header-content">
+            <div className="logo">
+              <CpuChipIcon className="logo-icon" />
+              <h1>Hushh AI Assistant</h1>
+            </div>
+            <p className="subtitle">Privacy-first AI agents at your service</p>
+          </div>
         </div>
+
+        <div className="messages-container">
+          {messages.map((message) => (
+            <div key={message.id} className={`message ${message.role}`}>
+              <div className="message-avatar">
+                {message.role === 'user' ? (
+                  <UserIcon className="avatar-icon" />
+                ) : (
+                  <CpuChipIcon className="avatar-icon" />
+                )}
 
         <div className="messages-container">
           {messages.map((message) => (
@@ -210,8 +312,64 @@
                   <span></span>
                   <span></span>
                 </div>
+              <div className="message-content">
+                <ReactMarkdown 
+                  remarkPlugins={[remarkGfm]}
+                  components={{
+                    h1: ({children}) => <h1 className="markdown-h1">{children}</h1>,
+                    h2: ({children}) => <h2 className="markdown-h2">{children}</h2>,
+                    h3: ({children}) => <h3 className="markdown-h3">{children}</h3>,
+                    p: ({children}) => <p className="markdown-p">{children}</p>,
+                    ul: ({children}) => <ul className="markdown-ul">{children}</ul>,
+                    li: ({children}) => <li className="markdown-li">{children}</li>,
+                    strong: ({children}) => <strong className="markdown-strong">{children}</strong>,
+                    code: ({children}) => <code className="markdown-code">{children}</code>
+                  }}
+                >
+                  {message.content}
+                </ReactMarkdown>
+                <div className="message-time">
+                  {message.timestamp.toLocaleTimeString()}
+                </div>
               </div>
             </div>
+          ))}
+          {isLoading && (
+            <div className="message assistant">
+              <div className="message-avatar">
+                <CpuChipIcon className="avatar-icon" />
+              </div>
+              <div className="message-content">
+                <div className="typing-indicator">
+                  <span></span>
+                  <span></span>
+                  <span></span>
+                </div>
+              </div>
+            </div>
+          )}
+          <div ref={messagesEndRef} />
+        </div>
+
+        <div className="input-container">
+          <div className="input-wrapper">
+            <textarea
+              value={input}
+              onChange={(e) => setInput(e.target.value)}
+              onKeyDown={handleKeyDown}
+              placeholder="Ask me about Hushh AI agents, their capabilities, or how to get started..."
+              className="message-input"
+              rows={1}
+              disabled={isLoading}
+            />
+            <button
+              onClick={handleSendMessage}
+              disabled={!input.trim() || isLoading}
+              className="send-button"
+            >
+              <PaperAirplaneIcon className="send-icon" />
+            </button>
+          </div>
           )}
           <div ref={messagesEndRef} />
         </div>
@@ -237,6 +395,7 @@
           </div>
         </div>
       </div>
+      </div>
     </StyledWrapper>
   );
 };
@@ -247,7 +406,17 @@
   background: linear-gradient(135deg, #ff9800 0%, #ff6f00 100%);
   display: flex;
   align-items: center;
+  align-items: center;
   justify-content: center;
+  padding: 20px;
+
+  .chat-container {
+    width: 100%;
+    max-width: 1200px;
+    height: 90vh;
+    background: #fff;
+    border-radius: 24px;
+    box-shadow: 0 20px 60px rgba(0, 0, 0, 0.1);
   padding: 20px;
 
   .chat-container {
@@ -260,7 +429,11 @@
     display: flex;
     flex-direction: column;
     overflow: hidden;
-  }
+    flex-direction: column;
+    overflow: hidden;
+  }
+
+  .chat-header {
 
   .chat-header {
     background: linear-gradient(135deg, #ff9800 0%, #ff6f00 100%);
@@ -270,11 +443,20 @@
   }
 
   .header-content {
+    padding: 24px;
+    color: white;
+    border-radius: 24px 24px 0 0;
+  }
+
+  .header-content {
     display: flex;
     flex-direction: column;
     align-items: center;
     text-align: center;
-  }
+    text-align: center;
+  }
+
+  .logo {
 
   .logo {
     display: flex;
@@ -287,19 +469,41 @@
     width: 32px;
     height: 32px;
     color: #fff3e0;
-  }
+    gap: 12px;
+    margin-bottom: 8px;
+  }
+
+  .logo-icon {
+    width: 32px;
+    height: 32px;
+    color: #fff3e0;
+  }
+
+  .logo h1 {
+    font-size: 1.8rem;
 
   .logo h1 {
     font-size: 1.8rem;
     font-weight: 700;
     margin: 0;
     color: white;
-  }
+    color: white;
+  }
+
+  .subtitle {
+    font-size: 1rem;
+    opacity: 0.9;
 
   .subtitle {
     font-size: 1rem;
     opacity: 0.9;
     margin: 0;
+  }
+
+  .messages-container {
+    flex: 1;
+    overflow-y: auto;
+    padding: 24px;
   }
 
   .messages-container {
@@ -310,11 +514,16 @@
     flex-direction: column;
     gap: 16px;
     background: #f8fafc;
-  }
+    gap: 16px;
+    background: #f8fafc;
+  }
+
+  .message {
 
   .message {
     display: flex;
     align-items: flex-start;
+    align-items: flex-start;
     gap: 12px;
     max-width: 85%;
   }
@@ -326,7 +535,22 @@
 
   .message.assistant {
     align-self: flex-start;
-  }
+    max-width: 85%;
+  }
+
+  .message.user {
+    align-self: flex-end;
+    flex-direction: row-reverse;
+  }
+
+  .message.assistant {
+    align-self: flex-start;
+  }
+
+  .message-avatar {
+    width: 40px;
+    height: 40px;
+    border-radius: 50%;
 
   .message-avatar {
     width: 40px;
@@ -350,7 +574,29 @@
     width: 20px;
     height: 20px;
     color: white;
-  }
+    flex-shrink: 0;
+  }
+
+  .message.user .message-avatar {
+    background: linear-gradient(135deg, #ff9800 0%, #ff6f00 100%);
+  }
+
+  .message.assistant .message-avatar {
+    background: linear-gradient(135deg, #4f46e5 0%, #7c3aed 100%);
+  }
+
+  .avatar-icon {
+    width: 20px;
+    height: 20px;
+    color: white;
+  }
+
+  .message-content {
+    background: white;
+    border-radius: 16px;
+    padding: 16px 20px;
+    box-shadow: 0 2px 8px rgba(0, 0, 0, 0.08);
+    border: 1px solid #e2e8f0;
 
   .message-content {
     background: white;
@@ -362,7 +608,16 @@
   }
 
   .message.user .message-content {
+  }
+
+  .message.user .message-content {
     background: linear-gradient(135deg, #ff9800 0%, #ff6f00 100%);
+    color: white;
+  }
+
+  .message.assistant .message-content {
+    background: white;
+    color: #1e293b;
     color: white;
   }
 
@@ -380,7 +635,25 @@
 
   .message.user .message-time {
     color: rgba(255, 255, 255, 0.8);
-  }
+
+  .message-time {
+    font-size: 0.75rem;
+    opacity: 0.6;
+    margin-top: 8px;
+    text-align: right;
+  }
+
+  .message.user .message-time {
+    color: rgba(255, 255, 255, 0.8);
+  }
+
+  .message.assistant .message-time {
+    color: #64748b;
+  }
+
+  /* Markdown Styling */
+  .markdown-h1 {
+    font-size: 1.5rem;
 
   .message.assistant .message-time {
     color: #64748b;
@@ -435,6 +708,51 @@
     border-radius: 4px;
     font-family: 'Courier New', monospace;
     font-size: 0.9rem;
+    margin: 0 0 12px 0;
+    color: inherit;
+  }
+
+  .markdown-h2 {
+    font-size: 1.25rem;
+    font-weight: 600;
+    margin: 16px 0 8px 0;
+    color: inherit;
+  }
+
+  .markdown-h3 {
+    font-size: 1.1rem;
+    font-weight: 600;
+    margin: 12px 0 6px 0;
+    color: inherit;
+  }
+
+  .markdown-p {
+    margin: 8px 0;
+    line-height: 1.6;
+    color: inherit;
+  }
+
+  .markdown-ul {
+    margin: 8px 0;
+    padding-left: 20px;
+  }
+
+  .markdown-li {
+    margin: 4px 0;
+    line-height: 1.5;
+  }
+
+  .markdown-strong {
+    font-weight: 600;
+    color: inherit;
+  }
+
+  .markdown-code {
+    background: rgba(0, 0, 0, 0.08);
+    padding: 2px 6px;
+    border-radius: 4px;
+    font-family: 'Courier New', monospace;
+    font-size: 0.9rem;
   }
 
   .message.user .markdown-code {
@@ -442,7 +760,59 @@
   }
 
   .typing-indicator {
+
+  .message.user .markdown-code {
+    background: rgba(255, 255, 255, 0.2);
+  }
+
+  .typing-indicator {
     display: flex;
+    gap: 4px;
+    align-items: center;
+  }
+
+  .typing-indicator span {
+    width: 8px;
+    height: 8px;
+    border-radius: 50%;
+    background: #94a3b8;
+    animation: typing 1.4s infinite ease-in-out;
+  }
+
+  .typing-indicator span:nth-child(2) {
+    animation-delay: 0.2s;
+  }
+
+  .typing-indicator span:nth-child(3) {
+    animation-delay: 0.4s;
+  }
+
+  @keyframes typing {
+    0%, 60%, 100% {
+      transform: translateY(0);
+      opacity: 0.4;
+    }
+    30% {
+      transform: translateY(-10px);
+      opacity: 1;
+    }
+  }
+
+  .input-container {
+    padding: 24px;
+    background: white;
+    border-top: 1px solid #e2e8f0;
+  }
+
+  .input-wrapper {
+    display: flex;
+    align-items: flex-end;
+    gap: 12px;
+    background: #f8fafc;
+    border: 2px solid #e2e8f0;
+    border-radius: 16px;
+    padding: 12px;
+    transition: border-color 0.2s;
     gap: 4px;
     align-items: center;
   }
@@ -550,11 +920,75 @@
     .chat-container {
       height: 95vh;
       border-radius: 16px;
+
+  .input-wrapper:focus-within {
+    border-color: #ff9800;
+  }
+
+  .message-input {
+    flex: 1;
+    border: none;
+    outline: none;
+    background: transparent;
+    resize: none;
+    font-size: 1rem;
+    line-height: 1.5;
+    color: #1e293b;
+    min-height: 24px;
+    max-height: 120px;
+    font-family: inherit;
+  }
+
+  .message-input::placeholder {
+    color: #94a3b8;
+  }
+
+  .send-button {
+    width: 40px;
+    height: 40px;
+    border: none;
+    border-radius: 12px;
+    background: linear-gradient(135deg, #ff9800 0%, #ff6f00 100%);
+    color: white;
+    cursor: pointer;
+    display: flex;
+    align-items: center;
+    justify-content: center;
+    transition: transform 0.2s, box-shadow 0.2s;
+    flex-shrink: 0;
+  }
+
+  .send-button:hover:not(:disabled) {
+    transform: translateY(-2px);
+    box-shadow: 0 4px 12px rgba(255, 152, 0, 0.3);
+  }
+
+  .send-button:disabled {
+    opacity: 0.5;
+    cursor: not-allowed;
+  }
+
+  .send-icon {
+    width: 20px;
+    height: 20px;
+  }
+
+  /* Responsive Design */
+  @media (max-width: 768px) {
+    padding: 10px;
+
+    .chat-container {
+      height: 95vh;
+      border-radius: 16px;
     }
 
     .chat-header {
       padding: 16px;
       border-radius: 16px 16px 0 0;
+
+    .chat-header {
+      padding: 16px;
+      border-radius: 16px 16px 0 0;
     }
 
     .logo h1 {
@@ -563,7 +997,21 @@
 
     .messages-container {
       padding: 16px;
-    }
+
+    .logo h1 {
+      font-size: 1.5rem;
+    }
+
+    .messages-container {
+      padding: 16px;
+    }
+
+    .message {
+      max-width: 95%;
+    }
+
+    .input-container {
+      padding: 16px;
 
     .message {
       max-width: 95%;
@@ -580,10 +1028,20 @@
     .chat-container {
       height: 98vh;
       border-radius: 12px;
+
+  @media (max-width: 480px) {
+    padding: 5px;
+
+    .chat-container {
+      height: 98vh;
+      border-radius: 12px;
     }
 
     .chat-header {
       padding: 12px;
+
+    .chat-header {
+      padding: 12px;
     }
 
     .logo h1 {
@@ -592,6 +1050,13 @@
 
     .messages-container {
       padding: 12px;
+
+    .logo h1 {
+      font-size: 1.3rem;
+    }
+
+    .messages-container {
+      padding: 12px;
     }
 
     .input-container {
@@ -600,4 +1065,10 @@
   }
 `;
 
+    .input-container {
+      padding: 12px;
+    }
+  }
+`;
+
 export default AIAgentSelection;